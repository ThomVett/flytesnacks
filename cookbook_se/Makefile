--- conflicted
+++ resolved
@@ -1,53 +1,4 @@
-<<<<<<< HEAD
 include env/common/Makefile.common
-=======
-# This is used by the image building script referenced below. Normally it just takes the directory name but in this
-# case we want it to be called something else.
-IMAGE_NAME=flytecookbook_se
-VERSION=$(shell ./version.sh)
-
-define PIP_COMPILE
-pip-compile $(1) --upgrade --verbose
-endef
-
-# If the REGISTRY environment variable has been set, that means the image name will not just be tagged as
-#   flytecookbook:<sha> but rather,
-#   docker.io/lyft/flytecookbook:<sha> or whatever your REGISTRY is.
-ifneq ($(origin REGISTRY), undefined)
-	FULL_IMAGE_NAME = ${REGISTRY}/${IMAGE_NAME}
-else
-	FULL_IMAGE_NAME = ${IMAGE_NAME}
-endif
-
-# The Flyte project that we want to register under
-PROJECT=flytesnacks
-
-.SILENT: help
-.PHONY: help
-help:
-	echo Available recipes:
-	cat $(MAKEFILE_LIST) | grep -E '^[a-zA-Z0-9_-]+:.*?## .*$$' | awk 'BEGIN { FS = ":.*?## " } { cnt++; a[cnt] = $$1; b[cnt] = $$2; if (length($$1) > max) max = length($$1) } END { for (i = 1; i <= cnt; i++) printf "  $(shell tput setaf 6)%-*s$(shell tput setaf 0) %s\n", max, a[i], b[i] }'
-	tput sgr0
-
-.PHONY: debug
-debug:
-	echo "IMAGE NAME ${IMAGE_NAME}"
-	echo "FULL IMAGE NAME ${FULL_IMAGE_NAME}"
-	echo "VERSION TAG ${VERSION}"
-	echo "REGISTRY ${REGISTRY}"
-
-.PHONY: docker_build
-docker_build:
-	NOPUSH=1 IMAGE_NAME=${IMAGE_NAME} flytekit_build_image.sh ./Dockerfile
-	NOPUSH=1 IMAGE_NAME=${IMAGE_NAME} flytekit_build_image.sh ./Dockerfile.spark spark
-
-# This should only be used by Admins to push images to the public Dockerhub repo. Make sure you
-# specify REGISTRY=docker.io/lyft before the make command otherwise this won't actually push
-.PHONY: docker_push
-docker_push:
-	IMAGE_NAME=${IMAGE_NAME} flytekit_build_image.sh ./Dockerfile
-	IMAGE_NAME=${IMAGE_NAME} flytekit_build_image.sh ./Dockerfile.spark spark
-
 
 .PHONY: in_container_serialize_sandbox
 in_container_serialize_sandbox:
@@ -85,41 +36,6 @@
 enter_sandbox: docker_build
 	docker run -e PROJECT=${PROJECT} -v `pwd`:/root -it ${FULL_IMAGE_NAME}:${VERSION} bash
 
-.PHONY: fmt
-fmt: ## Format code with black and isort
-	black .
-	isort .
-
-.PHONY: install-piptools
-install-piptools:
-	pip install -U pip-tools
-
-.PHONY: setup
-setup: install-piptools ## Install requirements
-	pip-sync requirements.txt dev-requirements.txt
-
-.PHONY: lint
-lint: ## Run linters
-	flake8 .
-
-requirements.txt: export CUSTOM_COMPILE_COMMAND := make requirements.txt
-requirements.txt: requirements.in install-piptools
-	$(call PIP_COMPILE,requirements.in)
-
-dev-requirements.txt: export CUSTOM_COMPILE_COMMAND := make dev-requirements.txt
-dev-requirements.txt: dev-requirements.in requirements.txt install-piptools
-	$(call PIP_COMPILE,dev-requirements.in)
-
-docs-requirements.txt: export CUSTOM_COMPILE_COMMAND := make docs-requirements.txt
-docs-requirements.txt: docs-requirements.in install-piptools
-	$(call PIP_COMPILE,docs-requirements.in)
-	cp docs-requirements.txt docs/requirements.txt
-
-.PHONY: requirements
-requirements: requirements.txt dev-requirements.txt docs-requirements.txt ## Compile requirements
-
->>>>>>> 0fc2bcb0
-
 .PHONE: run-all-examples
 run-examples:
 	sh ./scripts/run-all-examples.sh
